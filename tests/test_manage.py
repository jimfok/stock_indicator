"""Tests for the interactive management shell."""

# TODO: review

import io
import os
import sys
from pathlib import Path

import pandas
import pytest

sys.path.insert(
    0, os.path.abspath(os.path.join(os.path.dirname(__file__), "..", "src"))
)


def test_update_symbols(monkeypatch: pytest.MonkeyPatch) -> None:
    """The command should invoke the symbol cache update."""
    import stock_indicator.manage as manage_module

    call_record = {"called": False}

    def fake_update_symbol_cache() -> None:
        call_record["called"] = True

    monkeypatch.setattr(
        manage_module.symbols, "update_symbol_cache", fake_update_symbol_cache
    )

    shell = manage_module.StockShell(stdout=io.StringIO())
    shell.onecmd("update_symbols")
    assert call_record["called"] is True


def test_update_data(monkeypatch: pytest.MonkeyPatch, tmp_path: Path) -> None:
    """The command should download data and write it to a CSV file."""
    import stock_indicator.manage as manage_module

    recorded_arguments: dict[str, str] = {}

    def fake_download_history(symbol: str, start: str, end: str) -> pandas.DataFrame:
        recorded_arguments["symbol"] = symbol
        recorded_arguments["start"] = start
        recorded_arguments["end"] = end
        return pandas.DataFrame(
            {"close": [1.0]}, index=pandas.to_datetime(["2023-01-01"])
        ).rename_axis("Date")

    monkeypatch.setattr(
        manage_module.data_loader, "download_history", fake_download_history
    )
    monkeypatch.setattr(manage_module, "DATA_DIRECTORY", tmp_path)

    shell = manage_module.StockShell(stdout=io.StringIO())
    shell.onecmd("update_data TEST 2023-01-01 2023-01-02")
    output_file = tmp_path / "TEST.csv"
    assert output_file.exists()
    csv_contents = pandas.read_csv(output_file)
    assert "Date" in csv_contents.columns
    assert recorded_arguments == {
        "symbol": "TEST",
        "start": "2023-01-01",
        "end": "2023-01-02",
    }


def test_update_all_data(monkeypatch: pytest.MonkeyPatch, tmp_path: Path) -> None:
    """The command should download data for every symbol in the cache."""
    import stock_indicator.manage as manage_module

    symbol_list = ["AAA", "BBB", manage_module.SP500_SYMBOL]

    def fake_load_symbols() -> list[str]:
        return symbol_list

    download_calls: list[str] = []

    def fake_download_history(symbol: str, start: str, end: str) -> pandas.DataFrame:
        download_calls.append(symbol)
        return pandas.DataFrame(
            {"close": [1.0]}, index=pandas.to_datetime(["2023-01-01"])
        ).rename_axis("Date")

    monkeypatch.setattr(manage_module.symbols, "load_symbols", fake_load_symbols)
    monkeypatch.setattr(
        manage_module.data_loader, "download_history", fake_download_history
    )
    monkeypatch.setattr(manage_module, "DATA_DIRECTORY", tmp_path)

    expected_symbols = symbol_list
    shell = manage_module.StockShell(stdout=io.StringIO())
    shell.onecmd("update_all_data 2023-01-01 2023-01-02")
    for symbol in expected_symbols:
        csv_path = tmp_path / f"{symbol}.csv"
        assert csv_path.exists()
        csv_contents = pandas.read_csv(csv_path)
        assert "Date" in csv_contents.columns
    assert download_calls == expected_symbols


# TODO: review
def test_count_symbols_with_average_dollar_volume_above(monkeypatch: pytest.MonkeyPatch) -> None:
    """The command should report how many symbols exceed a dollar volume threshold."""
    import stock_indicator.manage as manage_module

    call_arguments: dict[str, float] = {}

    def fake_counter(data_directory: Path, minimum_average_dollar_volume: float) -> int:
        call_arguments["threshold"] = minimum_average_dollar_volume
        assert data_directory == manage_module.DATA_DIRECTORY
        return 7

    monkeypatch.setattr(
        manage_module.volume,
        "count_symbols_with_average_dollar_volume_above",
        fake_counter,
    )

    output_buffer = io.StringIO()
    shell = manage_module.StockShell(stdout=output_buffer)
    shell.onecmd("count_symbols_with_average_dollar_volume_above 10")
    assert call_arguments["threshold"] == 10.0
    assert output_buffer.getvalue().strip() == "7"


def test_start_simulate(monkeypatch: pytest.MonkeyPatch) -> None:
    """The command should evaluate strategies and display metrics."""
    import stock_indicator.manage as manage_module

    call_record: dict[str, tuple[str, str]] = {}
    volume_record: dict[str, float] = {}
    stop_loss_record: dict[str, float] = {}

    from stock_indicator.strategy import StrategyMetrics, TradeDetail

    def fake_evaluate(
        data_directory: Path,
        buy_strategy_name: str,
        sell_strategy_name: str,
        minimum_average_dollar_volume: float | None,
        top_dollar_volume_rank: int | None = None,
        starting_cash: float = 3000.0,
        withdraw_amount: float = 0.0,
        stop_loss_percentage: float = 1.0,
    ) -> StrategyMetrics:
        call_record["strategies"] = (buy_strategy_name, sell_strategy_name)
        volume_record["threshold"] = minimum_average_dollar_volume
        stop_loss_record["value"] = stop_loss_percentage
        assert starting_cash == 3000.0
        assert withdraw_amount == 0.0
        assert data_directory == manage_module.DATA_DIRECTORY
        trade_details_by_year = {
            2023: [
                TradeDetail(
                    date=pandas.Timestamp("2023-01-02"),
                    symbol="AAA",
                    action="open",
                    price=10.0,
<<<<<<< HEAD
=======
                    fifty_day_average_dollar_volume_ratio=0.1,
>>>>>>> 507a761d
                ),
                TradeDetail(
                    date=pandas.Timestamp("2023-01-05"),
                    symbol="AAA",
                    action="close",
                    price=11.0,
<<<<<<< HEAD
=======
                    fifty_day_average_dollar_volume_ratio=0.1,
>>>>>>> 507a761d
                ),
                TradeDetail(
                    date=pandas.Timestamp("2023-02-10"),
                    symbol="BBB",
                    action="open",
                    price=20.0,
<<<<<<< HEAD
=======
                    fifty_day_average_dollar_volume_ratio=0.2,
>>>>>>> 507a761d
                ),
                TradeDetail(
                    date=pandas.Timestamp("2023-02-15"),
                    symbol="BBB",
                    action="close",
                    price=21.0,
<<<<<<< HEAD
=======
                    fifty_day_average_dollar_volume_ratio=0.2,
>>>>>>> 507a761d
                ),
            ],
            2024: [
                TradeDetail(
                    date=pandas.Timestamp("2024-03-01"),
                    symbol="CCC",
                    action="open",
                    price=30.0,
<<<<<<< HEAD
=======
                    fifty_day_average_dollar_volume_ratio=0.3,
>>>>>>> 507a761d
                ),
                TradeDetail(
                    date=pandas.Timestamp("2024-03-05"),
                    symbol="CCC",
                    action="close",
                    price=29.0,
<<<<<<< HEAD
=======
                    fifty_day_average_dollar_volume_ratio=0.3,
>>>>>>> 507a761d
                ),
            ],
        }
        return StrategyMetrics(
            total_trades=3,
            win_rate=0.5,
            mean_profit_percentage=0.1,
            profit_percentage_standard_deviation=0.0,
            mean_loss_percentage=0.05,
            loss_percentage_standard_deviation=0.0,
            mean_holding_period=2.0,
            holding_period_standard_deviation=1.0,
            maximum_concurrent_positions=2,
            final_balance=123.45,
            annual_returns={2023: 0.1, 2024: -0.05},
            annual_trade_counts={2023: 2, 2024: 1},
            trade_details_by_year=trade_details_by_year,
        )

    monkeypatch.setattr(
        manage_module.strategy,
        "evaluate_combined_strategy",
        fake_evaluate,
    )

    output_buffer = io.StringIO()
    shell = manage_module.StockShell(stdout=output_buffer)
    shell.onecmd("start_simulate dollar_volume>500 ema_sma_cross ema_sma_cross")
    assert call_record["strategies"] == ("ema_sma_cross", "ema_sma_cross")
    assert volume_record["threshold"] == 500.0
    assert stop_loss_record["value"] == 1.0
    assert "Simulation start date: 2019-01-01" in output_buffer.getvalue()
    assert (
        "Trades: 3, Win rate: 50.00%, Mean profit %: 10.00%, Profit % Std Dev: 0.00%, "
        "Mean loss %: 5.00%, Loss % Std Dev: 0.00%, Mean holding period: 2.00 bars, "
        "Holding period Std Dev: 1.00 bars, Max concurrent positions: 2, Final balance: 123.45" in output_buffer.getvalue()
    )
    assert "Year 2023: 10.00%, trade: 2" in output_buffer.getvalue()
    assert "Year 2024: -5.00%, trade: 1" in output_buffer.getvalue()
<<<<<<< HEAD
    assert "  2023-01-02 AAA open 10.00" in output_buffer.getvalue()
    assert "  2023-01-05 AAA close 11.00" in output_buffer.getvalue()
    assert "  2024-03-01 CCC open 30.00" in output_buffer.getvalue()
    assert "  2024-03-05 CCC close 29.00" in output_buffer.getvalue()
=======
    assert "  2023-01-02 AAA open 10.00 0.1000" in output_buffer.getvalue()
    assert "  2023-01-05 AAA close 11.00 0.1000" in output_buffer.getvalue()
    assert "  2024-03-01 CCC open 30.00 0.3000" in output_buffer.getvalue()
    assert "  2024-03-05 CCC close 29.00 0.3000" in output_buffer.getvalue()
>>>>>>> 507a761d


def test_start_simulate_different_strategies(monkeypatch: pytest.MonkeyPatch) -> None:
    """The command should support different buy and sell strategies."""
    import stock_indicator.manage as manage_module

    call_arguments: dict[str, tuple[str, str]] = {}
    threshold_record: dict[str, float] = {}
    stop_loss_record: dict[str, float] = {}

    from stock_indicator.strategy import StrategyMetrics

    def fake_evaluate(
        data_directory: Path,
        buy_strategy_name: str,
        sell_strategy_name: str,
        minimum_average_dollar_volume: float | None,
        top_dollar_volume_rank: int | None = None,
        starting_cash: float = 3000.0,
        withdraw_amount: float = 0.0,
        stop_loss_percentage: float = 1.0,
    ) -> StrategyMetrics:
        call_arguments["strategies"] = (buy_strategy_name, sell_strategy_name)
        threshold_record["threshold"] = minimum_average_dollar_volume
        stop_loss_record["value"] = stop_loss_percentage
        assert starting_cash == 3000.0
        assert withdraw_amount == 0.0
        return StrategyMetrics(
            total_trades=0,
            win_rate=0.0,
            mean_profit_percentage=0.0,
            profit_percentage_standard_deviation=0.0,
            mean_loss_percentage=0.0,
            loss_percentage_standard_deviation=0.0,
            mean_holding_period=0.0,
            holding_period_standard_deviation=0.0,
            maximum_concurrent_positions=0,
            final_balance=0.0,
            annual_returns={},
            annual_trade_counts={},
        )

    monkeypatch.setattr(
        manage_module.strategy,
        "evaluate_combined_strategy",
        fake_evaluate,
    )

    shell = manage_module.StockShell(stdout=io.StringIO())
    shell.onecmd("start_simulate dollar_volume>0 ema_sma_cross kalman_filtering")
    assert call_arguments["strategies"] == (
        "ema_sma_cross",
        "kalman_filtering",
    )
    assert threshold_record["threshold"] == 0.0
    assert stop_loss_record["value"] == 1.0


def test_start_simulate_dollar_volume_rank(monkeypatch: pytest.MonkeyPatch) -> None:
    """The command should forward the ranking filter to evaluation."""
    import stock_indicator.manage as manage_module

    rank_record: dict[str, int | None] = {}

    from stock_indicator.strategy import StrategyMetrics

    def fake_evaluate(
        data_directory: Path,
        buy_strategy_name: str,
        sell_strategy_name: str,
        minimum_average_dollar_volume: float | None,
        top_dollar_volume_rank: int | None = None,
        starting_cash: float = 3000.0,
        withdraw_amount: float = 0.0,
        stop_loss_percentage: float = 1.0,
    ) -> StrategyMetrics:
        rank_record["rank"] = top_dollar_volume_rank
        assert starting_cash == 3000.0
        assert withdraw_amount == 0.0
        return StrategyMetrics(
            total_trades=0,
            win_rate=0.0,
            mean_profit_percentage=0.0,
            profit_percentage_standard_deviation=0.0,
            mean_loss_percentage=0.0,
            loss_percentage_standard_deviation=0.0,
            mean_holding_period=0.0,
            holding_period_standard_deviation=0.0,
            maximum_concurrent_positions=0,
            final_balance=0.0,
            annual_returns={},
            annual_trade_counts={},
        )

    monkeypatch.setattr(
        manage_module.strategy,
        "evaluate_combined_strategy",
        fake_evaluate,
    )

    shell = manage_module.StockShell(stdout=io.StringIO())
    shell.onecmd("start_simulate dollar_volume=6th ema_sma_cross ema_sma_cross")
    assert rank_record["rank"] == 6


def test_start_simulate_dollar_volume_threshold_and_rank(
    monkeypatch: pytest.MonkeyPatch,
) -> None:
    """The command should forward both threshold and ranking filters."""
    import stock_indicator.manage as manage_module

    recorded_values: dict[str, float | int | None] = {}

    from stock_indicator.strategy import StrategyMetrics

    def fake_evaluate(
        data_directory: Path,
        buy_strategy_name: str,
        sell_strategy_name: str,
        minimum_average_dollar_volume: float | None,
        top_dollar_volume_rank: int | None = None,
        starting_cash: float = 3000.0,
        withdraw_amount: float = 0.0,
        stop_loss_percentage: float = 1.0,
    ) -> StrategyMetrics:
        recorded_values["threshold"] = minimum_average_dollar_volume
        recorded_values["rank"] = top_dollar_volume_rank
        assert starting_cash == 3000.0
        assert withdraw_amount == 0.0
        return StrategyMetrics(
            total_trades=0,
            win_rate=0.0,
            mean_profit_percentage=0.0,
            profit_percentage_standard_deviation=0.0,
            mean_loss_percentage=0.0,
            loss_percentage_standard_deviation=0.0,
            mean_holding_period=0.0,
            holding_period_standard_deviation=0.0,
            maximum_concurrent_positions=0,
            final_balance=0.0,
            annual_returns={},
            annual_trade_counts={},
        )

    monkeypatch.setattr(
        manage_module.strategy,
        "evaluate_combined_strategy",
        fake_evaluate,
    )

    shell = manage_module.StockShell(stdout=io.StringIO())
    shell.onecmd("start_simulate dollar_volume>100,6th ema_sma_cross ema_sma_cross")
    assert recorded_values["threshold"] == 100.0
    assert recorded_values["rank"] == 6


def test_start_simulate_supports_rsi_strategy(
    monkeypatch: pytest.MonkeyPatch,
) -> None:
    """The command should recognize the EMA/SMA cross with RSI strategy."""
    # TODO: review

    import stock_indicator.manage as manage_module

    call_arguments: dict[str, tuple[str, str]] = {}

    from stock_indicator.strategy import StrategyMetrics

    def fake_evaluate(
        data_directory: Path,
        buy_strategy_name: str,
        sell_strategy_name: str,
        minimum_average_dollar_volume: float | None,
        top_dollar_volume_rank: int | None = None,
        starting_cash: float = 3000.0,
        withdraw_amount: float = 0.0,
        stop_loss_percentage: float = 1.0,
    ) -> StrategyMetrics:
        call_arguments["strategies"] = (buy_strategy_name, sell_strategy_name)
        assert starting_cash == 3000.0
        assert withdraw_amount == 0.0
        return StrategyMetrics(
            total_trades=0,
            win_rate=0.0,
            mean_profit_percentage=0.0,
            profit_percentage_standard_deviation=0.0,
            mean_loss_percentage=0.0,
            loss_percentage_standard_deviation=0.0,
            mean_holding_period=0.0,
            holding_period_standard_deviation=0.0,
            maximum_concurrent_positions=0,
            final_balance=0.0,
            annual_returns={},
            annual_trade_counts={},
        )

    monkeypatch.setattr(
        manage_module.strategy,
        "evaluate_combined_strategy",
        fake_evaluate,
    )

    shell = manage_module.StockShell(stdout=io.StringIO())
    shell.onecmd(
        "start_simulate dollar_volume>0 "
        "ema_sma_cross_and_rsi ema_sma_cross_and_rsi"
    )
    assert call_arguments["strategies"] == (
        "ema_sma_cross_and_rsi",
        "ema_sma_cross_and_rsi",
    )


def test_start_simulate_supports_slope_strategy(
    monkeypatch: pytest.MonkeyPatch,
) -> None:
    """The command should recognize the EMA/SMA cross with slope strategy."""
    # TODO: review

    import stock_indicator.manage as manage_module

    call_arguments: dict[str, tuple[str, str]] = {}

    from stock_indicator.strategy import StrategyMetrics

    def fake_evaluate(
        data_directory: Path,
        buy_strategy_name: str,
        sell_strategy_name: str,
        minimum_average_dollar_volume: float | None,
        top_dollar_volume_rank: int | None = None,
        starting_cash: float = 3000.0,
        withdraw_amount: float = 0.0,
        stop_loss_percentage: float = 1.0,
    ) -> StrategyMetrics:
        call_arguments["strategies"] = (buy_strategy_name, sell_strategy_name)
        assert starting_cash == 3000.0
        assert withdraw_amount == 0.0
        return StrategyMetrics(
            total_trades=0,
            win_rate=0.0,
            mean_profit_percentage=0.0,
            profit_percentage_standard_deviation=0.0,
            mean_loss_percentage=0.0,
            loss_percentage_standard_deviation=0.0,
            mean_holding_period=0.0,
            holding_period_standard_deviation=0.0,
            maximum_concurrent_positions=0,
            final_balance=0.0,
            annual_returns={},
            annual_trade_counts={},
        )

    monkeypatch.setattr(
        manage_module.strategy,
        "evaluate_combined_strategy",
        fake_evaluate,
    )

    shell = manage_module.StockShell(stdout=io.StringIO())
    shell.onecmd(
        "start_simulate dollar_volume>0 "
        "ema_sma_cross_with_slope ema_sma_cross_with_slope"
    )
    assert call_arguments["strategies"] == (
        "ema_sma_cross_with_slope",
        "ema_sma_cross_with_slope",
    )


def test_start_simulate_supports_slope_and_volume_strategy(
    monkeypatch: pytest.MonkeyPatch,
) -> None:
    """The command should recognize the slope and volume strategy."""
    # TODO: review

    import stock_indicator.manage as manage_module

    call_arguments: dict[str, tuple[str, str]] = {}

    from stock_indicator.strategy import StrategyMetrics

    def fake_evaluate(
        data_directory: Path,
        buy_strategy_name: str,
        sell_strategy_name: str,
        minimum_average_dollar_volume: float | None,
        top_dollar_volume_rank: int | None = None,
        starting_cash: float = 3000.0,
        withdraw_amount: float = 0.0,
        stop_loss_percentage: float = 1.0,
    ) -> StrategyMetrics:
        call_arguments["strategies"] = (buy_strategy_name, sell_strategy_name)
        assert starting_cash == 3000.0
        assert withdraw_amount == 0.0
        return StrategyMetrics(
            total_trades=0,
            win_rate=0.0,
            mean_profit_percentage=0.0,
            profit_percentage_standard_deviation=0.0,
            mean_loss_percentage=0.0,
            loss_percentage_standard_deviation=0.0,
            mean_holding_period=0.0,
            holding_period_standard_deviation=0.0,
            maximum_concurrent_positions=0,
            final_balance=0.0,
            annual_returns={},
            annual_trade_counts={},
        )

    monkeypatch.setattr(
        manage_module.strategy,
        "evaluate_combined_strategy",
        fake_evaluate,
    )

    shell = manage_module.StockShell(stdout=io.StringIO())
    shell.onecmd(
        "start_simulate dollar_volume>0 "
        "ema_sma_cross_with_slope_and_volume "
        "ema_sma_cross_with_slope_and_volume"
    )
    assert call_arguments["strategies"] == (
        "ema_sma_cross_with_slope_and_volume",
        "ema_sma_cross_with_slope_and_volume",
    )


def test_start_simulate_supports_20_50_sma_cross_strategy(
    monkeypatch: pytest.MonkeyPatch,
) -> None:
    """The command should recognize the 20/50 SMA cross strategy."""
    # TODO: review

    import stock_indicator.manage as manage_module

    call_arguments: dict[str, tuple[str, str]] = {}

    from stock_indicator.strategy import StrategyMetrics

    def fake_evaluate(
        data_directory: Path,
        buy_strategy_name: str,
        sell_strategy_name: str,
        minimum_average_dollar_volume: float | None,
        top_dollar_volume_rank: int | None = None,
        starting_cash: float = 3000.0,
        withdraw_amount: float = 0.0,
        stop_loss_percentage: float = 1.0,
    ) -> StrategyMetrics:
        call_arguments["strategies"] = (buy_strategy_name, sell_strategy_name)
        assert starting_cash == 3000.0
        assert withdraw_amount == 0.0
        return StrategyMetrics(
            total_trades=0,
            win_rate=0.0,
            mean_profit_percentage=0.0,
            profit_percentage_standard_deviation=0.0,
            mean_loss_percentage=0.0,
            loss_percentage_standard_deviation=0.0,
            mean_holding_period=0.0,
            holding_period_standard_deviation=0.0,
            maximum_concurrent_positions=0,
            final_balance=0.0,
            annual_returns={},
            annual_trade_counts={},
        )

    monkeypatch.setattr(
        manage_module.strategy,
        "evaluate_combined_strategy",
        fake_evaluate,
    )

    shell = manage_module.StockShell(stdout=io.StringIO())
    shell.onecmd(
        "start_simulate dollar_volume>0 20_50_sma_cross 20_50_sma_cross"
    )
    assert call_arguments["strategies"] == (
        "20_50_sma_cross",
        "20_50_sma_cross",
    )


def test_start_simulate_accepts_stop_loss_argument(
    monkeypatch: pytest.MonkeyPatch,
) -> None:
    """The command should forward the stop loss argument to evaluation."""
    import stock_indicator.manage as manage_module

    stop_loss_record: dict[str, float] = {}

    from stock_indicator.strategy import StrategyMetrics

    def fake_evaluate(
        data_directory: Path,
        buy_strategy_name: str,
        sell_strategy_name: str,
        minimum_average_dollar_volume: float | None,
        top_dollar_volume_rank: int | None = None,
        starting_cash: float = 3000.0,
        withdraw_amount: float = 0.0,
        stop_loss_percentage: float = 1.0,
    ) -> StrategyMetrics:
        stop_loss_record["value"] = stop_loss_percentage
        assert starting_cash == 3000.0
        assert withdraw_amount == 0.0
        return StrategyMetrics(
            total_trades=0,
            win_rate=0.0,
            mean_profit_percentage=0.0,
            profit_percentage_standard_deviation=0.0,
            mean_loss_percentage=0.0,
            loss_percentage_standard_deviation=0.0,
            mean_holding_period=0.0,
            holding_period_standard_deviation=0.0,
            maximum_concurrent_positions=0,
            final_balance=0.0,
            annual_returns={},
            annual_trade_counts={},
        )

    monkeypatch.setattr(
        manage_module.strategy,
        "evaluate_combined_strategy",
        fake_evaluate,
    )

    shell = manage_module.StockShell(stdout=io.StringIO())
    shell.onecmd(
        "start_simulate dollar_volume>100 ema_sma_cross ema_sma_cross 0.5"
    )
    assert stop_loss_record["value"] == 0.5


def test_start_simulate_accepts_cash_and_withdraw(
    monkeypatch: pytest.MonkeyPatch,
) -> None:
    """The command should forward cash and withdraw arguments."""
    import stock_indicator.manage as manage_module

    recorded_values: dict[str, float] = {}

    from stock_indicator.strategy import StrategyMetrics

    def fake_evaluate(
        data_directory: Path,
        buy_strategy_name: str,
        sell_strategy_name: str,
        minimum_average_dollar_volume: float | None,
        top_dollar_volume_rank: int | None = None,
        starting_cash: float = 3000.0,
        withdraw_amount: float = 0.0,
        stop_loss_percentage: float = 1.0,
    ) -> StrategyMetrics:
        recorded_values["cash"] = starting_cash
        recorded_values["withdraw"] = withdraw_amount
        return StrategyMetrics(
            total_trades=0,
            win_rate=0.0,
            mean_profit_percentage=0.0,
            profit_percentage_standard_deviation=0.0,
            mean_loss_percentage=0.0,
            loss_percentage_standard_deviation=0.0,
            mean_holding_period=0.0,
            holding_period_standard_deviation=0.0,
            maximum_concurrent_positions=0,
            final_balance=0.0,
            annual_returns={},
            annual_trade_counts={},
        )

    monkeypatch.setattr(
        manage_module.strategy,
        "evaluate_combined_strategy",
        fake_evaluate,
    )

    shell = manage_module.StockShell(stdout=io.StringIO())
    shell.onecmd(
        "start_simulate starting_cash=5000 withdraw=1000 dollar_volume>0 ema_sma_cross ema_sma_cross"
    )
    assert recorded_values["cash"] == 5000.0
    assert recorded_values["withdraw"] == 1000.0


def test_start_simulate_unsupported_strategy(monkeypatch: pytest.MonkeyPatch) -> None:
    """The command should report unsupported strategy names."""
    import stock_indicator.manage as manage_module

    output_buffer = io.StringIO()
    shell = manage_module.StockShell(stdout=output_buffer)
    shell.onecmd("start_simulate dollar_volume>0 unknown ema_sma_cross")
    assert "unsupported strategies" in output_buffer.getvalue()


def test_start_simulate_rejects_sell_only_buy_strategy() -> None:
    """The command should reject strategies that are sell only when used for buying."""
    import stock_indicator.manage as manage_module

    output_buffer = io.StringIO()
    shell = manage_module.StockShell(stdout=output_buffer)
    shell.onecmd(
        "start_simulate dollar_volume>0 kalman_filtering ema_sma_cross"
    )
    assert "unsupported strategies" in output_buffer.getvalue()<|MERGE_RESOLUTION|>--- conflicted
+++ resolved
@@ -157,40 +157,28 @@
                     symbol="AAA",
                     action="open",
                     price=10.0,
-<<<<<<< HEAD
-=======
                     fifty_day_average_dollar_volume_ratio=0.1,
->>>>>>> 507a761d
                 ),
                 TradeDetail(
                     date=pandas.Timestamp("2023-01-05"),
                     symbol="AAA",
                     action="close",
                     price=11.0,
-<<<<<<< HEAD
-=======
                     fifty_day_average_dollar_volume_ratio=0.1,
->>>>>>> 507a761d
                 ),
                 TradeDetail(
                     date=pandas.Timestamp("2023-02-10"),
                     symbol="BBB",
                     action="open",
                     price=20.0,
-<<<<<<< HEAD
-=======
                     fifty_day_average_dollar_volume_ratio=0.2,
->>>>>>> 507a761d
                 ),
                 TradeDetail(
                     date=pandas.Timestamp("2023-02-15"),
                     symbol="BBB",
                     action="close",
                     price=21.0,
-<<<<<<< HEAD
-=======
                     fifty_day_average_dollar_volume_ratio=0.2,
->>>>>>> 507a761d
                 ),
             ],
             2024: [
@@ -199,20 +187,14 @@
                     symbol="CCC",
                     action="open",
                     price=30.0,
-<<<<<<< HEAD
-=======
                     fifty_day_average_dollar_volume_ratio=0.3,
->>>>>>> 507a761d
                 ),
                 TradeDetail(
                     date=pandas.Timestamp("2024-03-05"),
                     symbol="CCC",
                     action="close",
                     price=29.0,
-<<<<<<< HEAD
-=======
                     fifty_day_average_dollar_volume_ratio=0.3,
->>>>>>> 507a761d
                 ),
             ],
         }
@@ -252,17 +234,10 @@
     )
     assert "Year 2023: 10.00%, trade: 2" in output_buffer.getvalue()
     assert "Year 2024: -5.00%, trade: 1" in output_buffer.getvalue()
-<<<<<<< HEAD
-    assert "  2023-01-02 AAA open 10.00" in output_buffer.getvalue()
-    assert "  2023-01-05 AAA close 11.00" in output_buffer.getvalue()
-    assert "  2024-03-01 CCC open 30.00" in output_buffer.getvalue()
-    assert "  2024-03-05 CCC close 29.00" in output_buffer.getvalue()
-=======
     assert "  2023-01-02 AAA open 10.00 0.1000" in output_buffer.getvalue()
     assert "  2023-01-05 AAA close 11.00 0.1000" in output_buffer.getvalue()
     assert "  2024-03-01 CCC open 30.00 0.3000" in output_buffer.getvalue()
     assert "  2024-03-05 CCC close 29.00 0.3000" in output_buffer.getvalue()
->>>>>>> 507a761d
 
 
 def test_start_simulate_different_strategies(monkeypatch: pytest.MonkeyPatch) -> None:
