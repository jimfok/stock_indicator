"""Strategy evaluation utilities."""
# TODO: review

from __future__ import annotations

from dataclasses import dataclass
from pathlib import Path
from statistics import mean, stdev
from typing import Callable, Dict, List

import re
import pandas

from .indicators import ema, ftd, kalman_filter, rsi, sma
from .simulator import (
    SimulationResult,
    Trade,
    calculate_annual_returns,
    calculate_annual_trade_counts,
    calculate_maximum_concurrent_positions,
    simulate_portfolio_balance,
    simulate_trades,
)


LONG_TERM_SMA_WINDOW: int = 150


@dataclass
class StrategyMetrics:
    """Aggregate metrics describing strategy performance."""
    # TODO: review

    total_trades: int
    win_rate: float
    mean_profit_percentage: float
    profit_percentage_standard_deviation: float
    mean_loss_percentage: float
    loss_percentage_standard_deviation: float
    mean_holding_period: float
    holding_period_standard_deviation: float
    maximum_concurrent_positions: int
    final_balance: float
    annual_returns: Dict[int, float]
    annual_trade_counts: Dict[int, int]


def load_price_data(csv_file_path: Path) -> pandas.DataFrame:
    """Load price data from ``csv_file_path`` and normalize column names."""
    # TODO: review

    price_data_frame = pandas.read_csv(
        csv_file_path, parse_dates=["Date"], index_col="Date"
    )
    if isinstance(price_data_frame.columns, pandas.MultiIndex):
        price_data_frame.columns = price_data_frame.columns.get_level_values(0)
    price_data_frame.columns = [
        re.sub(r"[^a-z0-9]+", "_", str(column_name).strip().lower())
        for column_name in price_data_frame.columns
    ]
    price_data_frame.columns = [
        re.sub(
            r"^_+",
            "",
            re.sub(
                r"(?:^|_)(open|close|high|low|volume)_.*",
                r"\1",
                column_name,
            ),
        )
        for column_name in price_data_frame.columns
    ]
    required_columns = {"open", "close"}
    missing_column_names = [
        required_column
        for required_column in required_columns
        if required_column not in price_data_frame.columns
    ]
    if missing_column_names:
        missing_columns_string = ", ".join(missing_column_names)
        raise ValueError(
            f"Missing required columns: {missing_columns_string} in file {csv_file_path.name}"
        )
    return price_data_frame


def attach_ema_sma_cross_signals(
    price_data_frame: pandas.DataFrame,
    window_size: int = 50,
    require_close_above_long_term_sma: bool = True,
) -> None:
    """Attach EMA/SMA cross entry and exit signals to ``price_data_frame``.

    Parameters
    ----------
    price_data_frame:
        DataFrame containing ``open`` and ``close`` price columns.
    window_size:
        Number of periods for both EMA and SMA calculations.
    require_close_above_long_term_sma:
        When ``True``, entry signals are only generated if the previous day's
        closing price is greater than the 150-day simple moving average.
    """
    # TODO: review

    price_data_frame["ema_value"] = ema(price_data_frame["close"], window_size)
    price_data_frame["sma_value"] = sma(price_data_frame["close"], window_size)
    price_data_frame["long_term_sma_value"] = sma(
        price_data_frame["close"], LONG_TERM_SMA_WINDOW
    )
    price_data_frame["ema_previous"] = price_data_frame["ema_value"].shift(1)
    price_data_frame["sma_previous"] = price_data_frame["sma_value"].shift(1)
    price_data_frame["long_term_sma_previous"] = price_data_frame[
        "long_term_sma_value"
    ].shift(1)
    price_data_frame["close_previous"] = price_data_frame["close"].shift(1)
    ema_cross_up = (
        (price_data_frame["ema_previous"] <= price_data_frame["sma_previous"])
        & (price_data_frame["ema_value"] > price_data_frame["sma_value"])
    )
    ema_cross_down = (
        (price_data_frame["ema_previous"] >= price_data_frame["sma_previous"])
        & (price_data_frame["ema_value"] < price_data_frame["sma_value"])
    )
    base_entry_signal = ema_cross_up.shift(1, fill_value=False)
    if require_close_above_long_term_sma:
        price_data_frame["ema_sma_cross_entry_signal"] = (
            base_entry_signal
            & (
                price_data_frame["close_previous"]
                > price_data_frame["long_term_sma_previous"]
            )
        )
    else:
        price_data_frame["ema_sma_cross_entry_signal"] = base_entry_signal
    price_data_frame["ema_sma_cross_exit_signal"] = ema_cross_down.shift(
        1, fill_value=False
    )


def attach_ema_sma_cross_and_rsi_signals(
    price_data_frame: pandas.DataFrame,
    window_size: int = 50,
    rsi_window_size: int = 14,
) -> None:
    """Attach EMA/SMA cross signals filtered by RSI to ``price_data_frame``."""
    # TODO: review

    attach_ema_sma_cross_signals(price_data_frame, window_size)
    price_data_frame["rsi_value"] = rsi(
        price_data_frame["close"], rsi_window_size
    )
    price_data_frame["ema_sma_cross_and_rsi_entry_signal"] = (
        price_data_frame["ema_sma_cross_entry_signal"]
        & (price_data_frame["rsi_value"] <= 40)
    )
    price_data_frame["ema_sma_cross_and_rsi_exit_signal"] = price_data_frame[
        "ema_sma_cross_exit_signal"
    ]


def attach_ftd_ema_sma_cross_signals(
    price_data_frame: pandas.DataFrame, window_size: int = 50
) -> None:
    """Attach EMA/SMA cross signals gated by recent FTD signals."""
    # TODO: review

    attach_ema_sma_cross_signals(price_data_frame, window_size)
    ftd_signal_list: List[bool] = []
    for row_index in range(len(price_data_frame)):
        recent_price_data_frame = price_data_frame.iloc[: row_index + 1]
        ftd_signal_list.append(ftd(recent_price_data_frame, buy_mark_day=1))
    price_data_frame["ftd_signal"] = pandas.Series(
        ftd_signal_list, index=price_data_frame.index
    )
    price_data_frame["ftd_recent_signal"] = (
        price_data_frame["ftd_signal"].shift(1).rolling(window=4).max().fillna(0) >= 1
    )
    price_data_frame["ftd_ema_sma_cross_entry_signal"] = (
        price_data_frame["ema_sma_cross_entry_signal"]
        & price_data_frame["ftd_recent_signal"]
    )
    price_data_frame["ftd_ema_sma_cross_exit_signal"] = price_data_frame[
        "ema_sma_cross_exit_signal"
    ]


def attach_ema_sma_cross_with_slope_signals(
    price_data_frame: pandas.DataFrame,
    window_size: int = 50,
    slope_range: tuple[float, float] = (-0.3, 1.0),
) -> None:
    """Attach EMA/SMA cross signals filtered by SMA slope to ``price_data_frame``.

    Entry signals are generated only when the previous closing price is greater
    than the long-term simple moving average and the slope of the simple moving
    average lies within ``slope_range``.
    """
    # TODO: review

    attach_ema_sma_cross_signals(
        price_data_frame,
        window_size,
        require_close_above_long_term_sma=True,
    )
    price_data_frame["sma_slope"] = (
        price_data_frame["sma_value"] - price_data_frame["sma_previous"]
    )
    slope_lower_bound, slope_upper_bound = slope_range
    price_data_frame["ema_sma_cross_with_slope_entry_signal"] = (
        price_data_frame["ema_sma_cross_entry_signal"]
        & (price_data_frame["sma_slope"] >= slope_lower_bound)
        & (price_data_frame["sma_slope"] <= slope_upper_bound)
    )
    price_data_frame["ema_sma_cross_with_slope_exit_signal"] = price_data_frame[
        "ema_sma_cross_exit_signal"
    ]


def attach_ema_sma_double_cross_signals(
    price_data_frame: pandas.DataFrame,
    window_size: int = 50,
) -> None:
    """Attach EMA/SMA cross signals requiring long-term EMA above SMA."""
    # TODO: review

    attach_ema_sma_cross_signals(
        price_data_frame,
        window_size,
        require_close_above_long_term_sma=False,
    )
    price_data_frame["long_term_ema_value"] = ema(
        price_data_frame["close"], LONG_TERM_SMA_WINDOW
    )
    price_data_frame["long_term_ema_previous"] = price_data_frame[
        "long_term_ema_value"
    ].shift(1)
    price_data_frame["ema_sma_double_cross_entry_signal"] = (
        price_data_frame["ema_sma_cross_entry_signal"]
        & (
            price_data_frame["long_term_ema_previous"]
            > price_data_frame["long_term_sma_previous"]
        )
    )
    price_data_frame["ema_sma_double_cross_exit_signal"] = price_data_frame[
        "ema_sma_cross_exit_signal"
    ]


def attach_kalman_filtering_signals(
    price_data_frame: pandas.DataFrame,
    process_variance: float = 1e-5,
    observation_variance: float = 1.0,
) -> None:
    """Attach Kalman filtering breakout signals to ``price_data_frame``."""
    # TODO: review

    kalman_data_frame = kalman_filter(
        price_data_frame["close"], process_variance, observation_variance
    )
    price_data_frame["kalman_estimate"] = kalman_data_frame["estimate"]
    price_data_frame["kalman_upper"] = kalman_data_frame["upper_bound"]
    price_data_frame["kalman_lower"] = kalman_data_frame["lower_bound"]
    price_data_frame["close_previous"] = price_data_frame["close"].shift(1)
    price_data_frame["upper_previous"] = price_data_frame["kalman_upper"].shift(1)
    price_data_frame["lower_previous"] = price_data_frame["kalman_lower"].shift(1)
    breaks_upper = (
        (price_data_frame["close_previous"] <= price_data_frame["upper_previous"])
        & (price_data_frame["close"] > price_data_frame["kalman_upper"])
    )
    breaks_lower = (
        (price_data_frame["close_previous"] >= price_data_frame["lower_previous"])
        & (price_data_frame["close"] < price_data_frame["kalman_lower"])
    )
    price_data_frame["kalman_filtering_entry_signal"] = breaks_upper.shift(
        1, fill_value=False
    )
    price_data_frame["kalman_filtering_exit_signal"] = breaks_lower.shift(
        1, fill_value=False
    )

# TODO: review
BUY_STRATEGIES: Dict[str, Callable[[pandas.DataFrame], None]] = {
    "ema_sma_cross": attach_ema_sma_cross_signals,
    "ema_sma_cross_and_rsi": attach_ema_sma_cross_and_rsi_signals,
    "ftd_ema_sma_cross": attach_ftd_ema_sma_cross_signals,
    "ema_sma_cross_with_slope": attach_ema_sma_cross_with_slope_signals,
    "ema_sma_double_cross": attach_ema_sma_double_cross_signals,
}

# TODO: review
SELL_STRATEGIES: Dict[str, Callable[[pandas.DataFrame], None]] = {
    **BUY_STRATEGIES,
    "kalman_filtering": attach_kalman_filtering_signals,
}

# TODO: review
SUPPORTED_STRATEGIES: Dict[str, Callable[[pandas.DataFrame], None]] = {
    **SELL_STRATEGIES,
}


def calculate_metrics(
    trade_profit_list: List[float],
    profit_percentage_list: List[float],
    loss_percentage_list: List[float],
    holding_period_list: List[int],
    maximum_concurrent_positions: int = 0,
    final_balance: float = 0.0,
    annual_returns: Dict[int, float] | None = None,
    annual_trade_counts: Dict[int, int] | None = None,
) -> StrategyMetrics:
    """Compute summary metrics for a list of simulated trades."""
    # TODO: review

    total_trades = len(trade_profit_list)
    if total_trades == 0:
        return StrategyMetrics(
            total_trades=0,
            win_rate=0.0,
            mean_profit_percentage=0.0,
            profit_percentage_standard_deviation=0.0,
            mean_loss_percentage=0.0,
            loss_percentage_standard_deviation=0.0,
            mean_holding_period=0.0,
            holding_period_standard_deviation=0.0,
            maximum_concurrent_positions=maximum_concurrent_positions,
            final_balance=final_balance,
            annual_returns={} if annual_returns is None else annual_returns,
            annual_trade_counts={} if annual_trade_counts is None else annual_trade_counts,
        )

    winning_trade_count = sum(
        1 for profit_amount in trade_profit_list if profit_amount > 0
    )
    win_rate = winning_trade_count / total_trades

    def calculate_mean(values: List[float]) -> float:
        return mean(values) if values else 0.0

    def calculate_standard_deviation(values: List[float]) -> float:
        return stdev(values) if len(values) > 1 else 0.0

    return StrategyMetrics(
        total_trades=total_trades,
        win_rate=win_rate,
        mean_profit_percentage=calculate_mean(profit_percentage_list),
        profit_percentage_standard_deviation=calculate_standard_deviation(
            profit_percentage_list
        ),
        mean_loss_percentage=calculate_mean(loss_percentage_list),
        loss_percentage_standard_deviation=calculate_standard_deviation(
            loss_percentage_list
        ),
        mean_holding_period=calculate_mean(
            [float(value) for value in holding_period_list]
        ),
        holding_period_standard_deviation=calculate_standard_deviation(
            [float(value) for value in holding_period_list]
        ),
        maximum_concurrent_positions=maximum_concurrent_positions,
        final_balance=final_balance,
        annual_returns={} if annual_returns is None else annual_returns,
        annual_trade_counts={} if annual_trade_counts is None else annual_trade_counts,
    )


def evaluate_combined_strategy(
    data_directory: Path,
    buy_strategy_name: str,
    sell_strategy_name: str,
    minimum_average_dollar_volume: float | None = None,
    top_dollar_volume_rank: int | None = None,  # TODO: review
    starting_cash: float = 3000.0,
    stop_loss_percentage: float = 1.0,
) -> StrategyMetrics:
    """Evaluate a combination of strategies for entry and exit signals.

    Parameters
    ----------
    data_directory: Path
        Directory containing price data in CSV format.
    buy_strategy_name: str
        Strategy name used to generate entry signals.
    sell_strategy_name: str
        Strategy name used to generate exit signals.
    minimum_average_dollar_volume: float | None, optional
        Minimum 50-day moving average dollar volume, in millions, required for a
        symbol to be included in the evaluation. When ``None``, no filter is
        applied.
    top_dollar_volume_rank: int | None, optional
        Select only the ``N`` symbols with the highest 50-day average dollar
        volume. When ``None``, no ranking filter is applied.
    starting_cash: float, default 3000.0
        Initial amount of cash used for portfolio simulation.
    stop_loss_percentage: float, default 1.0
        Fractional loss from the entry price that triggers an exit on the next
        bar's opening price. Values greater than or equal to ``1.0`` disable
        the stop-loss mechanism.
    """
    # TODO: review

    if buy_strategy_name not in BUY_STRATEGIES:
        raise ValueError(f"Unsupported strategy: {buy_strategy_name}")
    if sell_strategy_name not in SELL_STRATEGIES:
        raise ValueError(f"Unsupported strategy: {sell_strategy_name}")

    trade_profit_list: List[float] = []
    profit_percentage_list: List[float] = []
    loss_percentage_list: List[float] = []
    holding_period_list: List[int] = []
    simulation_results: List[SimulationResult] = []
    all_trades: List[Trade] = []
    simulation_start_date: pandas.Timestamp | None = None

    symbol_frames: List[tuple[Path, pandas.DataFrame]] = []  # TODO: review
    latest_dollar_volumes: List[tuple[Path, float]] = []  # TODO: review
    for csv_file_path in data_directory.glob("*.csv"):
        price_data_frame = load_price_data(csv_file_path)
        if price_data_frame.empty:
            continue
<<<<<<< HEAD
        file_start_date = price_data_frame.index.min()
        if simulation_start_date is None or file_start_date < simulation_start_date:
            simulation_start_date = file_start_date
=======
        symbol_frames.append((csv_file_path, price_data_frame))
        if "volume" in price_data_frame.columns:
            dollar_volume_series = price_data_frame["close"] * price_data_frame["volume"]
            if dollar_volume_series.empty:
                recent_average_dollar_volume = 0.0
            else:
                recent_average_dollar_volume = float(
                    dollar_volume_series.rolling(window=50).mean().iloc[-1]
                )
        else:
            recent_average_dollar_volume = 0.0
        latest_dollar_volumes.append((csv_file_path, recent_average_dollar_volume))

    if top_dollar_volume_rank is not None:
        latest_dollar_volumes.sort(key=lambda item: item[1], reverse=True)
        selected_paths = {
            path for path, _ in latest_dollar_volumes[:top_dollar_volume_rank]
        }
        eligible_symbol_count = len(selected_paths)
    else:
        selected_paths = {path for path, _ in latest_dollar_volumes}
        if minimum_average_dollar_volume is not None:
            from .volume import (
                count_symbols_with_average_dollar_volume_above,
            )  # TODO: review

            eligible_symbol_count = count_symbols_with_average_dollar_volume_above(
                data_directory, minimum_average_dollar_volume
            )
        else:
            eligible_symbol_count = len(selected_paths)

    for csv_file_path, price_data_frame in symbol_frames:
        if csv_file_path not in selected_paths:
            continue
>>>>>>> d90891c1
        if minimum_average_dollar_volume is not None:
            if "volume" not in price_data_frame.columns:
                raise ValueError(
                    "Volume column is required to compute dollar volume filter"
                )
            dollar_volume_series = price_data_frame["close"] * price_data_frame["volume"]
            if dollar_volume_series.empty:
                continue
            recent_average_dollar_volume = (
                dollar_volume_series.rolling(window=50).mean().iloc[-1] / 1_000_000
            )
            if pandas.isna(recent_average_dollar_volume) or (
                recent_average_dollar_volume < minimum_average_dollar_volume
            ):
                continue
        BUY_STRATEGIES[buy_strategy_name](price_data_frame)
        if buy_strategy_name != sell_strategy_name:
            SELL_STRATEGIES[sell_strategy_name](price_data_frame)

        def entry_rule(current_row: pandas.Series) -> bool:
            return bool(
                current_row[f"{buy_strategy_name}_entry_signal"]
            )

        def exit_rule(
            current_row: pandas.Series, entry_row: pandas.Series
        ) -> bool:
            return bool(
                current_row[f"{sell_strategy_name}_exit_signal"]
            )

        simulation_result = simulate_trades(
            data=price_data_frame,
            entry_rule=entry_rule,
            exit_rule=exit_rule,
            entry_price_column="open",
            exit_price_column="open",
            stop_loss_percentage=stop_loss_percentage,
        )
        simulation_results.append(simulation_result)
        all_trades.extend(simulation_result.trades)
        for completed_trade in simulation_result.trades:
            trade_profit_list.append(completed_trade.profit)
            holding_period_list.append(completed_trade.holding_period)
            percentage_change = (
                completed_trade.profit / completed_trade.entry_price
            )
            if percentage_change > 0:
                profit_percentage_list.append(percentage_change)
            elif percentage_change < 0:
                loss_percentage_list.append(abs(percentage_change))

    maximum_concurrent_positions = calculate_maximum_concurrent_positions(
        simulation_results
    )
    if simulation_start_date is None:
        simulation_start_date = pandas.Timestamp.now()
    annual_returns = calculate_annual_returns(
        all_trades, starting_cash, eligible_symbol_count, simulation_start_date
    )
    annual_trade_counts = calculate_annual_trade_counts(all_trades)
    final_balance = simulate_portfolio_balance(
        all_trades, starting_cash, eligible_symbol_count
    )
    return calculate_metrics(
        trade_profit_list,
        profit_percentage_list,
        loss_percentage_list,
        holding_period_list,
        maximum_concurrent_positions,
        final_balance,
        annual_returns,
        annual_trade_counts,
    )


def evaluate_ema_sma_cross_strategy(
    data_directory: Path,
    window_size: int = 15,
) -> StrategyMetrics:
    """Evaluate EMA and SMA cross strategy across all CSV files in a directory.

    The function calculates the win rate of applying an EMA and SMA cross
    strategy to each CSV file in ``data_directory``. Entry occurs when the
    exponential moving average crosses above the simple moving average and the
    previous day's closing price is higher than the 150-day simple moving
    average. Positions are opened at the next day's opening price. The position
    is closed when the exponential moving average crosses below the simple
    moving average, using the next day's opening price.

    Parameters
    ----------
    data_directory: Path
        Directory containing CSV files with columns ``open`` and ``close``.
    window_size: int, default 15
        Number of periods to use for both EMA and SMA calculations.

    Returns
    -------
    StrategyMetrics
        Metrics including total trades, win rate, profit and loss statistics, and
        holding period analysis.
    """
    trade_profit_list: List[float] = []
    profit_percentage_list: List[float] = []
    loss_percentage_list: List[float] = []
    holding_period_list: List[int] = []
    simulation_results: List[SimulationResult] = []
    for csv_path in data_directory.glob("*.csv"):
        price_data_frame = pandas.read_csv(
            csv_path, parse_dates=["Date"], index_col="Date"
        )
        if isinstance(price_data_frame.columns, pandas.MultiIndex):
            price_data_frame.columns = price_data_frame.columns.get_level_values(0)
        # Normalize column names to handle multi-level headers and varied casing
        # so required columns can be detected consistently
        price_data_frame.columns = [
            re.sub(r"[^a-z0-9]+", "_", str(column_name).strip().lower())
            for column_name in price_data_frame.columns
        ]
        # Remove trailing ticker identifiers such as "_riv" and any leading
        # underscores so column names are reduced to identifiers like "open"
        # and "close"
        price_data_frame.columns = [
            re.sub(
                r"^_+",
                "",
                re.sub(
                    r"(?:^|_)(open|close|high|low|volume)_.*",
                    r"\1",
                    column_name,
                ),
            )
            for column_name in price_data_frame.columns
        ]
        required_columns = {"open", "close"}
        missing_column_names = [
            required_column
            for required_column in required_columns
            if required_column not in price_data_frame.columns
        ]
        if missing_column_names:
            missing_columns_string = ", ".join(missing_column_names)
            raise ValueError(
                f"Missing required columns: {missing_columns_string} in file {csv_path.name}"
            )

        price_data_frame["ema_value"] = ema(price_data_frame["close"], window_size)
        price_data_frame["sma_value"] = sma(price_data_frame["close"], window_size)
        price_data_frame["long_term_sma_value"] = sma(
            price_data_frame["close"], LONG_TERM_SMA_WINDOW
        )
        price_data_frame["ema_previous"] = price_data_frame["ema_value"].shift(1)
        price_data_frame["sma_previous"] = price_data_frame["sma_value"].shift(1)
        price_data_frame["long_term_sma_previous"] = price_data_frame[
            "long_term_sma_value"
        ].shift(1)
        price_data_frame["close_previous"] = price_data_frame["close"].shift(1)
        price_data_frame["cross_up"] = (
            (price_data_frame["ema_previous"] <= price_data_frame["sma_previous"])
            & (price_data_frame["ema_value"] > price_data_frame["sma_value"])
        )
        price_data_frame["cross_down"] = (
            (price_data_frame["ema_previous"] >= price_data_frame["sma_previous"])
            & (price_data_frame["ema_value"] < price_data_frame["sma_value"])
        )
        price_data_frame["entry_signal"] = price_data_frame["cross_up"].shift(
            1, fill_value=False
        )
        price_data_frame["exit_signal"] = price_data_frame["cross_down"].shift(
            1, fill_value=False
        )

        def entry_rule(current_row: pandas.Series) -> bool:
            """Determine whether a trade should be entered."""
            # TODO: review
            return bool(current_row["entry_signal"]) and (
                current_row["close_previous"]
                > current_row["long_term_sma_previous"]
            )

        def exit_rule(
            current_row: pandas.Series, entry_row: pandas.Series
        ) -> bool:
            return bool(current_row["exit_signal"])

        simulation_result = simulate_trades(
            data=price_data_frame,
            entry_rule=entry_rule,
            exit_rule=exit_rule,
            entry_price_column="open",
            exit_price_column="open",
        )
        simulation_results.append(simulation_result)
        for completed_trade in simulation_result.trades:
            trade_profit_list.append(completed_trade.profit)
            holding_period_list.append(completed_trade.holding_period)
            percentage_change = (
                completed_trade.profit / completed_trade.entry_price
            )
            if percentage_change > 0:
                profit_percentage_list.append(percentage_change)
            elif percentage_change < 0:
                loss_percentage_list.append(abs(percentage_change))

    maximum_concurrent_positions = calculate_maximum_concurrent_positions(
        simulation_results
    )
    total_trades = len(trade_profit_list)
    if total_trades == 0:
        return StrategyMetrics(
            total_trades=0,
            win_rate=0.0,
            mean_profit_percentage=0.0,
            profit_percentage_standard_deviation=0.0,
            mean_loss_percentage=0.0,
            loss_percentage_standard_deviation=0.0,
            mean_holding_period=0.0,
            holding_period_standard_deviation=0.0,
            maximum_concurrent_positions=maximum_concurrent_positions,
            final_balance=0.0,
            annual_returns={},
            annual_trade_counts={},
        )

    winning_trade_count = sum(
        1 for profit_amount in trade_profit_list if profit_amount > 0
    )
    win_rate = winning_trade_count / total_trades

    def calculate_mean(values: List[float]) -> float:
        return mean(values) if values else 0.0

    def calculate_standard_deviation(values: List[float]) -> float:
        return stdev(values) if len(values) > 1 else 0.0

    return StrategyMetrics(
        total_trades=total_trades,
        win_rate=win_rate,
        mean_profit_percentage=calculate_mean(profit_percentage_list),
        profit_percentage_standard_deviation=calculate_standard_deviation(
        profit_percentage_list
        ),
        mean_loss_percentage=calculate_mean(loss_percentage_list),
        loss_percentage_standard_deviation=calculate_standard_deviation(
            loss_percentage_list
        ),
        mean_holding_period=calculate_mean([float(value) for value in holding_period_list]),
        holding_period_standard_deviation=calculate_standard_deviation(
            [float(value) for value in holding_period_list]
        ),
        maximum_concurrent_positions=maximum_concurrent_positions,
        final_balance=0.0,
        annual_returns={},
        annual_trade_counts={},
    )


# TODO: review
def evaluate_kalman_channel_strategy(
    data_directory: Path,
    process_variance: float = 1e-5,
    observation_variance: float = 1.0,
) -> StrategyMetrics:
    """Evaluate a Kalman channel breakout strategy across CSV files.

    Entry occurs when the closing price crosses above the upper bound of the
    Kalman filter channel. Positions are opened at the next day's opening
    price. The position is closed when the closing price crosses below the
    lower bound of the channel, using the next day's opening price.

    Parameters
    ----------
    data_directory: Path
        Directory containing CSV files with ``open`` and ``close`` columns.
    process_variance: float, default 1e-5
        Expected variance in the underlying process used by the filter.
    observation_variance: float, default 1.0
        Expected variance in the observation noise.

    Returns
    -------
    StrategyMetrics
        Metrics including total trades, win rate, profit and loss statistics,
        and holding period analysis.
    """
    trade_profit_list: List[float] = []
    profit_percentage_list: List[float] = []
    loss_percentage_list: List[float] = []
    holding_period_list: List[int] = []
    simulation_results: List[SimulationResult] = []
    for csv_path in data_directory.glob("*.csv"):
        price_data_frame = pandas.read_csv(
            csv_path, parse_dates=["Date"], index_col="Date"
        )
        if isinstance(price_data_frame.columns, pandas.MultiIndex):
            price_data_frame.columns = price_data_frame.columns.get_level_values(0)
        price_data_frame.columns = [
            re.sub(r"[^a-z0-9]+", "_", str(column_name).strip().lower())
            for column_name in price_data_frame.columns
        ]
        price_data_frame.columns = [
            re.sub(
                r"^_+",
                "",
                re.sub(
                    r"(?:^|_)(open|close|high|low|volume)_.*",
                    r"\1",
                    column_name,
                ),
            )
            for column_name in price_data_frame.columns
        ]
        required_columns = {"open", "close"}
        missing_column_names = [
            column
            for column in required_columns
            if column not in price_data_frame.columns
        ]
        if missing_column_names:
            missing_columns_string = ", ".join(missing_column_names)
            raise ValueError(
                f"Missing required columns: {missing_columns_string} in file {csv_path.name}"
            )

        kalman_data_frame = kalman_filter(
            price_data_frame["close"], process_variance, observation_variance
        )
        price_data_frame["kalman_estimate"] = kalman_data_frame["estimate"]
        price_data_frame["kalman_upper"] = kalman_data_frame["upper_bound"]
        price_data_frame["kalman_lower"] = kalman_data_frame["lower_bound"]
        price_data_frame["close_previous"] = price_data_frame["close"].shift(1)
        price_data_frame["upper_previous"] = price_data_frame["kalman_upper"].shift(1)
        price_data_frame["lower_previous"] = price_data_frame["kalman_lower"].shift(1)
        price_data_frame["breaks_upper"] = (
            (price_data_frame["close_previous"] <= price_data_frame["upper_previous"])
            & (price_data_frame["close"] > price_data_frame["kalman_upper"])
        )
        price_data_frame["breaks_lower"] = (
            (price_data_frame["close_previous"] >= price_data_frame["lower_previous"])
            & (price_data_frame["close"] < price_data_frame["kalman_lower"])
        )
        price_data_frame["entry_signal"] = price_data_frame["breaks_upper"].shift(
            1, fill_value=False
        )
        price_data_frame["exit_signal"] = price_data_frame["breaks_lower"].shift(
            1, fill_value=False
        )

        def entry_rule(current_row: pandas.Series) -> bool:
            """Determine whether a trade should be entered."""
            # TODO: review
            return bool(current_row["entry_signal"])

        def exit_rule(
            current_row: pandas.Series, entry_row: pandas.Series
        ) -> bool:
            """Determine whether a trade should be exited."""
            # TODO: review
            return bool(current_row["exit_signal"])

        simulation_result = simulate_trades(
            data=price_data_frame,
            entry_rule=entry_rule,
            exit_rule=exit_rule,
            entry_price_column="open",
            exit_price_column="open",
        )
        simulation_results.append(simulation_result)
        for completed_trade in simulation_result.trades:
            trade_profit_list.append(completed_trade.profit)
            holding_period_list.append(completed_trade.holding_period)
            percentage_change = (
                completed_trade.profit / completed_trade.entry_price
            )
            if percentage_change > 0:
                profit_percentage_list.append(percentage_change)
            elif percentage_change < 0:
                loss_percentage_list.append(abs(percentage_change))

    maximum_concurrent_positions = calculate_maximum_concurrent_positions(
        simulation_results
    )
    total_trades = len(trade_profit_list)
    if total_trades == 0:
        return StrategyMetrics(
            total_trades=0,
            win_rate=0.0,
            mean_profit_percentage=0.0,
            profit_percentage_standard_deviation=0.0,
            mean_loss_percentage=0.0,
            loss_percentage_standard_deviation=0.0,
            mean_holding_period=0.0,
            holding_period_standard_deviation=0.0,
            maximum_concurrent_positions=maximum_concurrent_positions,
            final_balance=0.0,
            annual_returns={},
            annual_trade_counts={},
        )

    winning_trade_count = sum(
        1 for profit_amount in trade_profit_list if profit_amount > 0
    )
    win_rate = winning_trade_count / total_trades

    def calculate_mean(values: List[float]) -> float:
        return mean(values) if values else 0.0

    def calculate_standard_deviation(values: List[float]) -> float:
        return stdev(values) if len(values) > 1 else 0.0

    return StrategyMetrics(
        total_trades=total_trades,
        win_rate=win_rate,
        mean_profit_percentage=calculate_mean(profit_percentage_list),
        profit_percentage_standard_deviation=calculate_standard_deviation(
            profit_percentage_list
        ),
        mean_loss_percentage=calculate_mean(loss_percentage_list),
        loss_percentage_standard_deviation=calculate_standard_deviation(
            loss_percentage_list
        ),
        mean_holding_period=calculate_mean(
            [float(value) for value in holding_period_list]
        ),
        holding_period_standard_deviation=calculate_standard_deviation(
            [float(value) for value in holding_period_list]
        ),
        maximum_concurrent_positions=maximum_concurrent_positions,
        final_balance=0.0,
        annual_returns={},
        annual_trade_counts={},
    )<|MERGE_RESOLUTION|>--- conflicted
+++ resolved
@@ -419,11 +419,6 @@
         price_data_frame = load_price_data(csv_file_path)
         if price_data_frame.empty:
             continue
-<<<<<<< HEAD
-        file_start_date = price_data_frame.index.min()
-        if simulation_start_date is None or file_start_date < simulation_start_date:
-            simulation_start_date = file_start_date
-=======
         symbol_frames.append((csv_file_path, price_data_frame))
         if "volume" in price_data_frame.columns:
             dollar_volume_series = price_data_frame["close"] * price_data_frame["volume"]
@@ -459,7 +454,6 @@
     for csv_file_path, price_data_frame in symbol_frames:
         if csv_file_path not in selected_paths:
             continue
->>>>>>> d90891c1
         if minimum_average_dollar_volume is not None:
             if "volume" not in price_data_frame.columns:
                 raise ValueError(
