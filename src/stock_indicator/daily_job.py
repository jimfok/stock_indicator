--- conflicted
+++ resolved
@@ -569,13 +569,6 @@
         return value
 
     return {
-<<<<<<< HEAD
-        "sma_angle": row.get("sma_angle"),
-        "sma_angle_previous": row.get("sma_angle_previous"),
-        "near_price_volume_ratio": row.get("near_price_volume_ratio"),
-        "near_price_volume_ratio_previous": row.get(
-            "near_price_volume_ratio_previous"
-=======
         "sma_angle": normalize_debug_value(row.get("sma_angle")),
         "sma_angle_previous": normalize_debug_value(
             row.get("sma_angle_previous")
@@ -588,7 +581,6 @@
         ),
         "above_price_volume_ratio": normalize_debug_value(
             row.get("above_price_volume_ratio")
->>>>>>> 2ba083a4
         ),
         "above_price_volume_ratio_previous": normalize_debug_value(
             row.get("above_price_volume_ratio_previous")
